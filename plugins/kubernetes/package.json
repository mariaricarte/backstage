--- conflicted
+++ resolved
@@ -38,17 +38,10 @@
     "@backstage/config": "^1.0.1",
     "@backstage/core-components": "^0.10.0-next.2",
     "@backstage/core-plugin-api": "^1.0.3",
-<<<<<<< HEAD
-    "@backstage/plugin-catalog-react": "^1.1.2-next.1",
-    "@backstage/plugin-kubernetes-common": "^0.4.0-next.0",
-    "@backstage/theme": "^0.2.16-next.0",
-    "@kubernetes/client-node": "^0.17.0",
-=======
     "@backstage/plugin-catalog-react": "^1.1.2-next.2",
     "@backstage/plugin-kubernetes-common": "^0.4.0-next.1",
     "@backstage/theme": "^0.2.16-next.1",
-    "@kubernetes/client-node": "^0.16.0",
->>>>>>> d83ef264
+    "@kubernetes/client-node": "^0.17.0",
     "@material-ui/core": "^4.12.2",
     "@material-ui/icons": "^4.9.1",
     "@material-ui/lab": "4.0.0-alpha.57",
